// CITA
// Copyright 2016-2017 Cryptape Technologies LLC.

// This program is free software: you can redistribute it
// and/or modify it under the terms of the GNU General Public
// License as published by the Free Software Foundation,
// either version 3 of the License, or (at your option) any
// later version.

// This program is distributed in the hope that it will be
// useful, but WITHOUT ANY WARRANTY; without even the implied
// warranty of MERCHANTABILITY or FITNESS FOR A PARTICULAR
// PURPOSE. See the GNU General Public License for more details.

// You should have received a copy of the GNU General Public License
// along with this program.  If not, see <http://www.gnu.org/licenses/>.

//! ## Summary
//!
//! One of CITA's core components, implementation of variants of Tendermint consensus algorithm.
//! The entire process is driven by timeout mechanisms and voting.
//!
//! ### Message queuing situation
//!
//! 1. Subscribe channel
//!
//!     | Queue     | PubModule | Message Type    |
//!     | --------- | --------- | --------------- |
//!     | consensus | Net       | SignedProposal  |
//!     | consensus | Net       | RawBytes        |
//!     | consensus | Chain     | RichStatus      |
//!     | consensus | Auth      | BlockTxs        |
//!     | consensus | Auth      | VerifyBlockResp |
//!     | consensus | Snapshot  | SnapshotReq     |
//!
//! 2. Publish channel
//!
//!     | Queue     | PubModule | SubModule       | Message Type    |
//!     | --------- | --------- | --------------- | --------------- |
//!     | consensus | Consensus | Auth            | VerifyBlockReq  |
//!     | consensus | Consensus | Net             | RawBytes        |
//!     | consensus | Consensus | Chain, Executor | BlockWithProof  |
//!     | consensus | Consensus | Net, Executor   | SignedProposal  |
//!     | consensus | Consensus | Snapshot        | SnapshotResp    |
//!

#![cfg_attr(feature = "clippy", feature(plugin))]
#![cfg_attr(feature = "clippy", plugin(clippy))]
#![feature(custom_attribute)]
#![allow(unused_must_use)]
#![feature(mpsc_select)]
#![feature(try_from)]

extern crate authority_manage;
extern crate bincode;
extern crate cita_crypto as crypto;
extern crate cita_types as types;
extern crate clap;
extern crate cpuprofiler;
extern crate dotenv;
extern crate engine;
#[macro_use]
extern crate libproto;
#[macro_use]
extern crate log;
extern crate logger;
extern crate lru_cache;
extern crate ntp;
extern crate proof;
extern crate protobuf;
extern crate pubsub;
extern crate rustc_hex;
#[macro_use]
extern crate serde_derive;
extern crate threadpool;
extern crate time;
#[macro_use]
extern crate util;

use clap::App;
use std::sync::mpsc::channel;
use std::thread;

mod core;
use core::cita_bft::TenderMint;
use core::params::{Config, PrivateKey, TendermintParams};
use core::votetime::WaitTimer;
use cpuprofiler::PROFILER;
use libproto::router::{MsgType, RoutingKey, SubModules};
use pubsub::start_pubsub;
use std::thread::sleep;
use std::time::Duration;
use util::set_panic_handler;

const THREAD_POOL_NUM: usize = 10;

fn profiler(flag_prof_start: u64, flag_prof_duration: u64) {
    //start profiling
    if flag_prof_duration != 0 {
        let start = flag_prof_start;
        let duration = flag_prof_duration;
        thread::spawn(move || {
            thread::sleep(std::time::Duration::new(start, 0));
            PROFILER
                .lock()
                .unwrap()
                .start("./tdmint.profiler")
                .expect("Couldn't start");
            thread::sleep(std::time::Duration::new(duration, 0));
            PROFILER.lock().unwrap().stop().unwrap();
        });
    }
}

include!(concat!(env!("OUT_DIR"), "/build_info.rs"));

fn main() {
    micro_service_init!("cita-bft", "CITA:consensus:cita-bft");
    info!("Version: {}", get_build_info_str(true));

    let matches = App::new("cita-bft")
        .version(get_build_info_str(true))
        .long_version(get_build_info_str(false))
        .author("Cryptape")
        .about("CITA Block Chain Node powered by Rust")
        .args_from_usage("-c, --config=[FILE] 'Sets a custom config file'")
<<<<<<< HEAD
        .args_from_usage("-n, --ntp=[FILE] 'Sets a ntp config file'")
        .args_from_usage(
            "--prof-start=[0] 'Specify the start time of profiling, zero means no profiling'",
        )
        .args_from_usage(
            "--prof-duration=[0] 'Specify the duration for profiling, zero means no profiling'",
        )
=======
        .args_from_usage("-p, --private=[FILE] 'Sets a private key file'")
        .args_from_usage("--prof-start=[0] 'Specify the start time of profiling, zero means no profiling'")
        .args_from_usage("--prof-duration=[0] 'Specify the duration for profiling, zero means no profiling'")
>>>>>>> 9acf01f5
        .get_matches();

    let mut config_path = "consensus.toml";
    if let Some(c) = matches.value_of("config") {
        trace!("Value for config: {}", c);
        config_path = c;
    }

    let mut pk_path = "privkey";
    if let Some(p) = matches.value_of("private") {
        trace!("Value for config: {}", p);
        pk_path = p;
    }

    let flag_prof_start = matches
        .value_of("prof-start")
        .unwrap_or("0")
        .parse::<u64>()
        .unwrap();
    let flag_prof_duration = matches
        .value_of("prof-duration")
        .unwrap_or("0")
        .parse::<u64>()
        .unwrap();

    // timer module
    let (main2timer, timer4main) = channel();
    let (timer2main, main4timer) = channel();
    let timethd = thread::spawn(move || {
        let wt = WaitTimer::new(timer2main, timer4main);
        wt.start();
    });

    // mq pubsub module
    let threadpool = threadpool::ThreadPool::new(THREAD_POOL_NUM);
    let (mq2main, main4mq) = channel();
    let (tx_sub, rx_sub) = channel();
    let (tx_pub, rx_pub) = channel();
    start_pubsub(
        "consensus",
        routing_key!([
            Net >> SignedProposal,
            Net >> RawBytes,
            Chain >> RichStatus,
            Auth >> BlockTxs,
            Auth >> VerifyBlockResp,
            Snapshot >> SnapshotReq,
        ]),
        tx_sub,
        rx_pub,
    );
    thread::spawn(move || loop {
        let (key, body) = rx_sub.recv().unwrap();
        let tx = mq2main.clone();
        let pool = threadpool.clone();
        pool.execute(move || {
            tx.send((key, body)).unwrap();
        });
    });

    let config = Config::new(config_path);
    info!("CITA:bft config \n {:?}", config);

    let pk = PrivateKey::new(pk_path);
    info!("CITA:bft signer \n {:?}", pk);

    // main cita-bft loop module
    let params = TendermintParams::new(&config, &pk);
    let mainthd = thread::spawn(move || {
        let mut engine = TenderMint::new(tx_pub, main4mq, main2timer, main4timer, params);
        engine.start();
    });

    // NTP service
    let ntp_config = config.ntp_config.clone();
    // Default
    // let ntp_config = Ntp {
    //     enabled: true,
    //     threshold: 3000,
    //     address: String::from("0.pool.ntp.org:123"),
    // };
    let mut log_tag: u8 = 0;

    if ntp_config.enabled {
        thread::spawn(move || loop {
            if ntp_config.clock_offset_overflow() {
                warn!("System clock seems off!!!");
                log_tag += 1;
                if log_tag == 10 {
                    log_tag = 0;
                    sleep(Duration::new(1000, 0));
                }
            } else {
                log_tag = 0;
            }

            sleep(Duration::new(10, 0));
        });
    }

    profiler(flag_prof_start, flag_prof_duration);

    mainthd.join().unwrap();
    timethd.join().unwrap();
}<|MERGE_RESOLUTION|>--- conflicted
+++ resolved
@@ -124,7 +124,6 @@
         .author("Cryptape")
         .about("CITA Block Chain Node powered by Rust")
         .args_from_usage("-c, --config=[FILE] 'Sets a custom config file'")
-<<<<<<< HEAD
         .args_from_usage("-n, --ntp=[FILE] 'Sets a ntp config file'")
         .args_from_usage(
             "--prof-start=[0] 'Specify the start time of profiling, zero means no profiling'",
@@ -132,11 +131,6 @@
         .args_from_usage(
             "--prof-duration=[0] 'Specify the duration for profiling, zero means no profiling'",
         )
-=======
-        .args_from_usage("-p, --private=[FILE] 'Sets a private key file'")
-        .args_from_usage("--prof-start=[0] 'Specify the start time of profiling, zero means no profiling'")
-        .args_from_usage("--prof-duration=[0] 'Specify the duration for profiling, zero means no profiling'")
->>>>>>> 9acf01f5
         .get_matches();
 
     let mut config_path = "consensus.toml";
